--- conflicted
+++ resolved
@@ -1,12 +1,7 @@
 {
   "name": "@mastra/speech-openai",
-<<<<<<< HEAD
-  "version": "0.1.2",
+  "version": "0.1.3-alpha.0",
   "description": "Mastra OpenAI speech integration (deprecated, please use @mastra/voice-openai instead)",
-=======
-  "version": "0.1.3-alpha.0",
-  "description": "Mastra OpenAI speech integration",
->>>>>>> fe0fd01c
   "type": "module",
   "main": "dist/index.js",
   "types": "dist/index.d.ts",
