--- conflicted
+++ resolved
@@ -1,87 +1,31 @@
 'use client';
 
-<<<<<<< HEAD
-=======
-import { zodResolver } from '@hookform/resolvers/zod';
-import { DialogTitle } from '@radix-ui/react-dialog';
-import { Separator } from '@radix-ui/react-dropdown-menu';
-import * as VisuallyHidden from '@radix-ui/react-visually-hidden';
->>>>>>> 6fcb49cd
 import React from 'react';
 
 import Breadcrumb from '@/components/ui/breadcrumbs';
 import { Input } from '@/components/ui/input';
 
 import { Icon } from '@/app/components/icon';
-<<<<<<< HEAD
 import { getPackageManager } from '@/app/packages/actions';
-=======
-import { addIntegrationAction, getCredentialAction } from '@/app/integrations/actions';
-import { CredentialInfo, IntegrationNameAndLogo } from '@/domains/integrations/types';
->>>>>>> 6fcb49cd
+
+import { IntegrationNameAndLogo } from '../types';
 
 import { IntegrationItem } from './integration-item';
 
-<<<<<<< HEAD
 export const pkgManagerToCommandMap = {
   npm: 'install',
   yarn: 'add',
   pnpm: 'add',
 };
-=======
+
+type PkgManagers = keyof typeof pkgManagerToCommandMap;
+
 interface CreateIntegrationClientLayoutProps {
   integrations: IntegrationNameAndLogo[];
 }
 
+// let packageInstalled = false;
 export const CreateIntegrationClientLayout = ({ integrations }: CreateIntegrationClientLayoutProps) => {
-  const router = useRouter();
-  const [integrationClientCredential, setIntegrationClientCredential] = React.useState<
-    CredentialInfo & { integrationName: string }
-  >({
-    integrationName: '',
-    clientID: '',
-    clientSecret: '',
-  });
-  const genericIntegrationLogoURL = ''; // TODO: get a generic integration logo url
-  const currentIntegrationLogoURL =
-    React.useMemo(
-      () => integrations.find(integration => integration.name === integrationClientCredential.integrationName)?.logoUrl,
-      [integrationClientCredential.integrationName, integrations],
-    ) || genericIntegrationLogoURL;
->>>>>>> 6fcb49cd
-
-type PkgManagers = keyof typeof pkgManagerToCommandMap;
-
-export const integrations = [
-  {
-    name: 'Google',
-    package: '@arkw/google',
-    url: '/google.svg',
-  },
-  {
-    name: 'Notion',
-    package: '@arkw/notion',
-    url: '/notion.svg',
-  },
-  {
-    name: 'Slack',
-    package: '@arkw/slack',
-    url: '/slack.svg',
-  },
-  {
-    name: 'Rewatch',
-    package: '@arkw/rewatch',
-    url: '/rewatch.svg',
-  },
-  {
-    name: 'Mailchimp',
-    package: '@arkw/mailchimp',
-    url: '/mailchimp.svg',
-  },
-];
-
-// let packageInstalled = false;
-export const CreateIntegrationClientLayout = () => {
   const [packageManager, setPackageManager] = React.useState<PkgManagers>('npm');
   const [searchTerm, setSearchTerm] = React.useState('');
 
@@ -119,13 +63,8 @@
           </div>
         </div>
       </div>
-<<<<<<< HEAD
       <div className="px-3 mx-auto max-w-[40em]">
         <div className="my-6 relative ">
-=======
-      <div className="px-3">
-        <div className="my-6 relative">
->>>>>>> 6fcb49cd
           <Icon name="search" className="absolute top-1/2 -translate-y-1/2 left-3 text-gray-400" />
           <Input
             className="bg-gray-400/5 px-9 py-4 text-ellipsis"
@@ -134,50 +73,15 @@
             onChange={handleInputChange}
           />
         </div>
-<<<<<<< HEAD
 
         <div className="grid grid-cols-[repeat(3,minmax(0,200px))] gap-y-3">
           {filteredIntegrations.map(integration => {
             return (
               <IntegrationItem
                 packageManager={packageManager}
-                key={integration.package}
+                key={integration.name}
                 updatePkgManager={updatePackageManager}
                 integration={integration}
-=======
-        <Dialog>
-          <div className="grid grid-cols-3 gap-y-3">
-            {filteredIntegrations.map(integration => {
-              return (
-                <DialogTrigger asChild key={integration.name}>
-                  <button
-                    onClick={() => handleDialog(integration.name)}
-                    className="hover:bg-slate-500/15 p-3 flex gap-3 items-center transition-colors duration-150"
-                    key={integration.name}
-                  >
-                    <Image
-                      src={integration.logoUrl || genericIntegrationLogoURL}
-                      width={28}
-                      height={28}
-                      alt={integration.name}
-                    />
-                    <span>{integration.name}</span>
-                  </button>
-                </DialogTrigger>
-              );
-            })}
-          </div>
-          <DialogContent>
-            <VisuallyHidden.Root>
-              <DialogTitle>Integration {integrationClientCredential.integrationName}</DialogTitle>
-            </VisuallyHidden.Root>
-            <div className="flex gap-3 items-center">
-              <Image
-                src={currentIntegrationLogoURL || genericIntegrationLogoURL}
-                width={40}
-                height={40}
-                alt={integrationClientCredential.integrationName}
->>>>>>> 6fcb49cd
               />
             );
           })}
