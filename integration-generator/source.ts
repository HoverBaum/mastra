--- conflicted
+++ resolved
@@ -45,20 +45,6 @@
 
   // ================== ### TODO ======================
 
-<<<<<<< HEAD
-  {
-    'name': 'brex',
-    authType: 'OAUTH',
-    serverUrl: 'https://accounts-api.brex.com',
-    tokenUrl: '/oauth2/default/v1/token',
-    authorizationUrl: '/oauth2/default/v1/authorize',
-    'openapiSpec':
-      'https://raw.githubusercontent.com/APIs-guru/openapi-directory/main/APIs/brex.io/2021.12/openapi.yaml',
-  },
-
-
-=======
->>>>>>> ec8b9e12
   // {
   //   'name': 'stripe',
   //   'Docs URL': 'https://docs.nango.dev/integrations/all/stripe',
@@ -131,19 +117,6 @@
   //     'https://raw.githubusercontent.com/APIs-guru/openapi-directory/tree/main/APIs/braze.com/1.0.0',
   // },
   // {
-<<<<<<< HEAD
-  //   'name': 'clickup',
-  //   'Docs URL': 'https://docs.nango.dev/integrations/all/clickup',
-  //   'Auth Mode': 'OAUTH2',
-  //   Status: 'Backlog',
-  //   'Token URL': 'https://api.clickup.com/api/v2/oauth/token',
-  //   'Proxy URL': 'https://api.clickup.com',
-  //   'Authorization URL': 'https://app.clickup.com/api',
-  //   Category: 'productivity, ticketing',
-  //   'OpenAPI integration':
-  //     'https://raw.githubusercontent.com/APIs-guru/openapi-directory/main/APIs/clickup.com/1.0.0/openapi.yaml',
-  // },
-=======
   //   'name': 'brex',
   //   'Docs URL': 'https://docs.nango.dev/integrations/all/brex',
   //   'Auth Mode': 'OAUTH2',
@@ -155,16 +128,15 @@
   //   'OpenAPI integration':
   //     'https://raw.githubusercontent.com/APIs-guru/openapi-directory/main/APIs/brex.io/2021.12/openapi.yaml',
   // },
-  {
-    name: 'clickup',
-    authType: 'OAUTH',
-    tokenUrl: 'api/v2/oauth/token',
-    serverUrl: 'https://api.clickup.com',
-    authorizationUrl: '/api',
-    openapiSpec:
-      'https://raw.githubusercontent.com/APIs-guru/openapi-directory/main/APIs/clickup.com/1.0.0/openapi.yaml',
-  },
->>>>>>> ec8b9e12
+  // {
+  //   name: 'clickup',
+  //   authType: 'OAUTH',
+  //   tokenUrl: 'api/v2/oauth/token',
+  //   serverUrl: 'https://api.clickup.com',
+  //   authorizationUrl: '/api',
+  //   openapiSpec:
+  //     'https://raw.githubusercontent.com/APIs-guru/openapi-directory/main/APIs/clickup.com/1.0.0/openapi.yaml',
+  // },
   // {
   //   'name': 'confluence',
   //   'Docs URL': 'https://docs.nango.dev/integrations/all/confluence',
