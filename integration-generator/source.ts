--- conflicted
+++ resolved
@@ -321,7 +321,6 @@
   //   tokenUrl: 'https://${this.config.ZENDESK_SUBDOMAIN}.zendesk.com/oauth/tokens',
   //   authorizationUrl: 'https://${this.config.ZENDESK_SUBDOMAIN}.zendesk.com/oauth/authorizations/new',
   // },
-<<<<<<< HEAD
   {
     name: 'jira',
     logoDomain: 'atlassian.com',
@@ -335,19 +334,6 @@
     description:
       'Jira is a proprietary issue tracking product developed by Atlassian that allows bug tracking and agile project management.',
   },
-=======
-  // {
-  //   name: 'jira',
-  //   logoDomain: 'atlassian.com',
-  //   authType: 'OAUTH',
-  //   tokenUrl: 'https://auth.atlassian.com/oauth/token',
-  //   serverUrl:  'https://.atlassian.net',
-  //   authorizationUrl: 'https://auth.atlassian.com/authorize',
-  //   openapiSpec: 'https://developer.atlassian.com/cloud/jira/platform/swagger-v3.json',
-  //   categories: ['ticketing', 'support'],
-  //   description: 'Jira is a proprietary issue tracking product developed by Atlassian that allows bug tracking and agile project management.',
-  // },
->>>>>>> b2ed883e
   // {
   //   name: 'gusto',
   //   logoDomain: 'gusto.com',
